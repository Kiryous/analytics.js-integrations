bin/
node_modules/
coverage/
*.log
package-lock.json
integrations/**/yarn.lock
<<<<<<< HEAD

# ajs-cli stuff
.next
.ajs
=======
*.xml
>>>>>>> 26906a60
<|MERGE_RESOLUTION|>--- conflicted
+++ resolved
@@ -4,11 +4,8 @@
 *.log
 package-lock.json
 integrations/**/yarn.lock
-<<<<<<< HEAD
 
 # ajs-cli stuff
 .next
 .ajs
-=======
 *.xml
->>>>>>> 26906a60
