{
  "name": "@segment/analytics.js-integration-adobe-analytics",
  "description": "The Adobe Analytics analytics.js integration.",
<<<<<<< HEAD
  "version": "1.16.1",
=======
  "version": "1.16.2",
>>>>>>> 99453967
  "keywords": [
    "analytics.js",
    "analytics.js-integration",
    "segment",
    "sitecatalyst",
    "adobe-analytics",
    "omniture"
  ],
  "main": "lib/index.js",
  "scripts": {
    "test": "karma start",
    "test:ci": "karma start karma.conf-ci.js"
  },
  "author": "Segment <friends@segment.com>",
  "license": "SEE LICENSE IN LICENSE",
  "homepage": "https://github.com/segmentio/analytics.js-integrations/blob/master/integrations/adobe-analytics#readme",
  "bugs": {
    "url": "https://github.com/segmentio/analytics.js-integrations/issues"
  },
  "repository": {
    "type": "git",
    "url": "git+https://github.com/segmentio/analytics.js-integrations.git"
  },
  "dependencies": {
    "@ndhoule/each": "^2.0.1",
    "@ndhoule/extend": "^2.0.0",
    "@ndhoule/map": "^2.0.1",
    "@segment/analytics.js-integration": "^3.0.0",
    "@segment/to-iso-string": "^1.0.1",
    "@segment/trample": "^0.2.0",
    "obj-case": "^0.2.0",
    "segmentio-facade": "^3.0.3",
    "type-of": "^2.0.1"
  },
  "devDependencies": {
    "@segment/analytics.js-core": "^3.8.2",
    "@segment/analytics.js-integration-tester": "^3.1.1",
    "@segment/clear-env": "^2.1.1",
    "browserify": "^16.2.3",
    "eslint": "^5.16.0",
    "karma": "^4.1.0",
    "karma-browserify": "^6.0.0",
    "karma-chrome-launcher": "^2.2.0",
    "karma-mocha": "^1.3.0",
    "karma-mocha-reporter": "^2.2.5",
    "karma-sauce-launcher": "^2.0.2",
    "karma-spec-reporter": "^0.0.32",
    "karma-summary-reporter": "^1.6.0",
    "mocha": "^6.1.4",
    "watchify": "^3.11.1"
  }
}<|MERGE_RESOLUTION|>--- conflicted
+++ resolved
@@ -1,11 +1,7 @@
 {
   "name": "@segment/analytics.js-integration-adobe-analytics",
   "description": "The Adobe Analytics analytics.js integration.",
-<<<<<<< HEAD
-  "version": "1.16.1",
-=======
   "version": "1.16.2",
->>>>>>> 99453967
   "keywords": [
     "analytics.js",
     "analytics.js-integration",
