'use strict';

/**
 * Module dependencies.
 */

var integration = require('@segment/analytics.js-integration');
var find = require('obj-case').find;
var reject = require('reject');
var dateformat = require('dateformat');

/**
 * Expose `NielsenDCR` integration.
 */

var NielsenDCR = (module.exports = integration('Nielsen DCR')
  .option('appId', '')
  .option('instanceName', '') // the snippet lets you override the instance so make sure you don't have any global window props w same value as this setting unless you are intentionally doing that.
  .option('nolDevDebug', false)
  .option('assetIdPropertyName', '') // deprecated
  .option('contentAssetIdPropertyName', '')
  .option('adAssetIdPropertyName', '')
  .option('subbrandPropertyName', '')
  .option('clientIdPropertyName', '')
  .option('sendCurrentTimeLivestream', false)
  .option('contentLengthPropertyName', 'total_length')
  .option('optout', false)
  .tag(
    'http',
    '<script src="http://cdn-gl.imrworldwide.com/conf/{{ appId }}.js#name={{ instanceName }}&ns=NOLBUNDLE">'
  )
  .tag(
    'https',
    '<script src="https://cdn-gl.imrworldwide.com/conf/{{ appId }}.js#name={{ instanceName }}&ns=NOLBUNDLE">'
  ));

/**
 * Initialize.
 * https://engineeringportal.nielsen.com/docs/DCR_Video_Browser_SDK
 * @api public
 */

NielsenDCR.prototype.initialize = function() {
  var protocol =
    window.location.protocol === 'https:' ||
    window.location.protocol === 'chrome-extension:'
      ? 'https'
      : 'http';
  var config = {};

  /* eslint-disable */
  !function(t,n)
  {
  t[n]=t[n]||
  {
    nlsQ:function(e,o,c,r,s,i)
    {
     return t[n][o]=t[n][o]||{g:c||{},
     ggPM:function(e,c,r,s,i){(t[n][o].q=t[n][o].q||[]).push([e,c,r,s,i])}},t[n][o]
    }
  }
}
  (window,"NOLBUNDLE");
  /* eslint-enable */

  // debug mode
  if (this.options.nolDevDebug) config.nol_sdkDebug = 'debug';
  if (this.options.optout) config.optout = true;
  this._client = window.NOLBUNDLE.nlsQ(
    this.options.appId,
    this.options.instanceName,
    config
  );
  // we will need to keep our own state of the playhead position mapped to its corresponding assetId
  // for the currently viewing ad or content so that we can handle video switches in the same session
  this.currentAssetId = null;
  this.currentPosition = 0;
  this.isDCRStream = false;
  this.heartbeatId = null; // reference to setTimeout
  this.load(protocol, this.ready);
};

/**
 * Loaded?
 *
 * @api public
 * @return {boolean}
 */

NielsenDCR.prototype.loaded = function() {
  return this._client && typeof this._client.ggPM === 'function';
};

/**
 * Page
 *
 * Static measurement (not video spec)
 * https://engineeringportal.nielsen.com/docs/DCR_Static_Browser_SDK_(6.0.0)
 */

NielsenDCR.prototype.page = function(page) {
  var integrationOpts = page.options(this.name);
  var staticMetadata = reject({
    type: 'static',
    assetid: page.url(), // *DYNAMIC METADATA*: unique ID for each article **REQUIRED**
    section: page.fullName() || page.name() || page.event(), // *DYNAMIC METADATA*: section of site **REQUIRED**
    segA: integrationOpts.segA, // *DYNAMIC METADATA*: custom segment
    segB: integrationOpts.segB, // *DYNAMIC METADATA*: custom segment
    segC: integrationOpts.segC // *DYNAMIC METADATA*: custom segment
  });

  this._client.ggPM('staticstart', staticMetadata);
};

/**
 * Nielsen Heartbeat Counter
 * We need to send the playhead position every 1 second
 */

NielsenDCR.prototype.heartbeat = function(assetId, position, livestream) {
  var self = this;
  // if position is not sent as a string
  try {
    if (typeof position !== 'number') {
      position = parseInt(position, 10); /* eslint-disable-line */
    }
  } catch (e) {
    // if we can't parse position into an Int for some reason, early return
    // to prevent internal errors every second
    return;
  }

  // we need to map the current position to the content asset id to handle content changes during the same playback session
  if (assetId && this.currentAssetId !== assetId) {
    this.currentAssetId = assetId;
  }

  if (livestream) {
    // for livestream events, we calculate a unix timestamp based on the current time an offset value, which should be passed in properties.position
    this.currentPosition = getOffsetTime(position, self.options);
  } else if (position >= 0) {
    // this.currentPosition defaults to 0 upon initialization
    this.currentPosition = position;
  }
  this.heartbeatId = setInterval(function() {
    self._client.ggPM('setPlayheadPosition', self.currentPosition);
    self.currentPosition++;
  }, 1000);
};

/**
 * Get video content metadata from track event
 *
 * @api private
 */

NielsenDCR.prototype.getContentMetadata = function(track, type) {
  var propertiesPath = 'properties.';
  if (type && type === 'contentEvent') propertiesPath = 'properties.content.';

  var integrationOpts = track.options(this.name);
  var adLoadType = formatLoadType(integrationOpts, track, propertiesPath);
  // adLoadType will be falsy if the `load_type` is NOT 'dynamic' (i.e. it IS 'linear' instead)
  // we bubble up false to the calling content/playback method so we can early return, as
  // DCR should not be tracking ratings for content of `load_type` 'linear'
  if (!adLoadType) return;
  this.isDCRStream = true;

  var customAssetId;
  if (this.options.contentAssetIdPropertyName) {
    customAssetId = track.proxy(
      propertiesPath + this.options.contentAssetIdPropertyName
    );
  }
  var assetIdProp =
    track.proxy(propertiesPath + 'content_asset_id') ||
    track.proxy(propertiesPath + 'asset_id');
  var assetId = customAssetId || assetIdProp;
  var contentMetadata = {
    type: 'content',
    assetid: assetId,
    program: track.proxy(propertiesPath + 'program'),
    title: track.proxy(propertiesPath + 'title'),
    isfullepisode: track.proxy(propertiesPath + 'full_episode') ? 'y' : 'n',
    mediaURL: track.proxy('context.page.url'),
    airdate: formatAirdate(track.proxy(propertiesPath + 'airdate')),
    adloadtype: adLoadType,
    // below metadata fields must all be set in event's integrations opts object
    crossId1: find(integrationOpts, 'crossId1'),
    crossId2: find(integrationOpts, 'crossId2'),
    hasAds: find(integrationOpts, 'hasAds') === true ? '1' : '0'
  };

  if (this.options.contentLengthPropertyName !== 'total_length') {
    var contentLengthKey = this.options.contentLengthPropertyName;
    contentMetadata.length = track.proxy(propertiesPath + contentLengthKey);
  } else {
    contentMetadata.length = track.proxy(propertiesPath + 'total_length');
  }
  // if length is any falsy value after the above checks, default to 0 length per Nielsen
  contentMetadata.length = contentMetadata.length || 0;

  if (this.options.subbrandPropertyName) {
    var subbrandProp = this.options.subbrandPropertyName;
    contentMetadata.subbrand = track.proxy(propertiesPath + subbrandProp);
  }

  if (this.options.clientIdPropertyName) {
    var clientIdProp = this.options.clientIdPropertyName;
    contentMetadata.clientid = track.proxy(propertiesPath + clientIdProp);
  }

  // optional: used for grouping data into different buckets
  var segB = find(integrationOpts, 'segB');
  var segC = find(integrationOpts, 'segC');
  if (segB) contentMetadata.segB = segB;
  if (segC) contentMetadata.segC = segC;

  return reject(contentMetadata);
};

/**
 * Get ad metadata from track event
 *
 * @api private
 */

NielsenDCR.prototype.getAdMetadata = function(track) {
  var integrationOpts = track.options(this.name);
  var adLoadType = formatLoadType(integrationOpts, track, 'properties');
  if (!adLoadType) return;

  var type = track.proxy('properties.type');
  if (typeof type === 'string') type = type.replace('-', '');

  var customAssetId;
  if (this.options.adAssetIdPropertyName) {
    customAssetId = track.proxy(
      'properties.' + this.options.adAssetIdPropertyName
    );
  }
  var assetIdProp =
    track.proxy('properties.ad_asset_id') || track.proxy('properties.asset_id');
  var assetId = customAssetId || assetIdProp;
  var adMetadata = {
    assetid: assetId,
    type: type || 'ad'
  };

  return adMetadata;
};

/**
 * Video Content Started
 *
 * @api public
 */

NielsenDCR.prototype.videoContentStarted = function(track) {
  clearInterval(this.heartbeatId);

  var contentMetadata = this.getContentMetadata(track);
  if (!contentMetadata) return;
  var position = track.proxy('properties.position');
  var livestream = track.proxy('properties.livestream');

  // Nielsen requires that you call `end` if you need to load new content during the same session.
  // Since we always keep track of the current last seen asset to the instance, if this event has a different assetId, we assume that it is content switch during the same session
  // Segment video spec states that if you are switching between videos, you should be properly calling this event at the start of each of those switches (ie. two video players on the same page), meaning we only have to check this for this event
  if (
    this.currentAssetId &&
    contentMetadata.assetid &&
    this.currentAssetId !== contentMetadata.assetid
  ) {
    this._client.ggPM('end', this.currentPosition);
  }

  this._client.ggPM('loadMetadata', contentMetadata);
  this.heartbeat(contentMetadata.assetid, position, livestream);
};

/**
 * Video Content Playing
 *
 * @api public
 */

NielsenDCR.prototype.videoContentPlaying = function(track) {
  clearInterval(this.heartbeatId);
  if (!this.isDCRStream) return;

  var assetId = this.options.contentAssetIdPropertyName
    ? track.proxy('properties.' + this.options.contentAssetIdPropertyName)
    : track.proxy('properties.asset_id');
  var position = track.proxy('properties.position');
  var livestream = track.proxy('properties.livestream');

  this.heartbeat(assetId, position, livestream);
};

/**
 * Video Content Completed
 *
 * @api public
 */

NielsenDCR.prototype.videoContentCompleted = function(track) {
  var self = this;

  clearInterval(this.heartbeatId);
  if (!this.isDCRStream) return;

  var position = track.proxy('properties.position');
  var livestream = track.proxy('properties.livestream');

  if (livestream) position = getOffsetTime(position, self.options);

  this._client.ggPM('setPlayheadPosition', position);
  this._client.ggPM('stop', position);
};

/**
 * Video Ad Started
 *
 * @api public
 */

NielsenDCR.prototype.videoAdStarted = function(track) {
  clearInterval(this.heartbeatId);

  var type = track.proxy('properties.type');
  if (typeof type === 'string') type = type.replace('-', '');
  // edge case: if pre-roll, you must load the content metadata first
  // because nielsen ties ad attribution to the content not playback session
  var contentMetadata = {};
  if (type === 'preroll') {
    contentMetadata = this.getContentMetadata(track, 'contentEvent');
    if (!contentMetadata) return;
    this._client.ggPM('loadMetadata', contentMetadata);
  }

  if (!this.isDCRStream) return;

  var adAssetId = this.options.adAssetIdPropertyName
    ? track.proxy('properties.' + this.options.adAssetIdPropertyName)
    : track.proxy('properties.asset_id');
  var position = track.proxy('properties.position');

  var adMetadata = {
    assetid: adAssetId,
    type: type || 'ad'
  };

  this._client.ggPM('loadMetadata', adMetadata);
  // contentMetadata may be an empty object below, but that's ok
  // in this case, the assetId will be passed as `undefined` to the `heartbeat` method, b/c we only
  // need an assetid if a content assetid is set in properties or content.properties
  this.heartbeat(contentMetadata.assetid, position);
};

/**
 * Video Ad Playing
 *
 * @api public
 */

NielsenDCR.prototype.videoAdPlaying = function(track) {
  clearInterval(this.heartbeatId);
  if (!this.isDCRStream) return;

  var position = track.proxy('properties.position');
  // first argument below is "null" b/c `heartbeat` doesn't need to keep track of ad asset ids
  // BUT we do still want to keep track of "position"
  this.heartbeat(null, position);
};

/**
 * Video Ad Completed
 *
 * @api public
 */

NielsenDCR.prototype.videoAdCompleted = function(track) {
  clearInterval(this.heartbeatId);
  if (!this.isDCRStream) return;

  var position = track.proxy('properties.position');

  this._client.ggPM('setPlayheadPosition', position);
  this._client.ggPM('stop', position);
};

/**
 * Video Playback Paused
 * Video Playback Seek Started
 * Video Playback Buffer Started
 *
 * @api public
 */

NielsenDCR.prototype.videoPlaybackPaused = NielsenDCR.prototype.videoPlaybackSeekStarted = NielsenDCR.prototype.videoPlaybackBufferStarted = function(
  track
) {
  var self = this;
  clearInterval(this.heartbeatId);
  if (!this.isDCRStream) return;

  var position = track.proxy('properties.position');
  var livestream = track.proxy('properties.livestream');

  if (livestream) position = getOffsetTime(position, self.options);

  this._client.ggPM('stop', position);
};

/**
 * Video Playback Resumed
 * Video Playback Seek Completed
 * Video Playback Buffer Completed
 *
 * @api public
 */

NielsenDCR.prototype.videoPlaybackResumed = NielsenDCR.prototype.videoPlaybackSeekCompleted = NielsenDCR.prototype.videoPlaybackBufferCompleted = function(
  track
) {
  clearInterval(this.heartbeatId);
  if (!this.isDCRStream) return;

  var contentAssetId = this.options.contentAssetIdPropertyName
    ? track.proxy('properties.' + this.options.contentAssetIdPropertyName)
    : track.proxy('properties.content_asset_id');
  var position = track.proxy('properties.position');
  var livestream = track.proxy('properties.livestream');
  // if properly implemented, the point in which the playback is resumed
  // you should _only_ be sending the asset_id of whatever you are resuming in: content or ad
  var type = contentAssetId ? 'content' : 'ad';

  if (
    this.currentAssetId &&
    contentAssetId &&
    this.currentAssetId !== contentAssetId
  ) {
    // first, call `end` because we assume the user has buffered/seeked into new content if the assetId has changed
    this._client.ggPM('end', this.currentPosition);

    if (type === 'ad') {
      var adMetadata = this.getAdMetadata(track);
      if (!adMetadata) return;
      this._client.ggPM('loadMetadata', adMetadata);
    } else if (type === 'content') {
      var contentMetadata = this.getContentMetadata(track, 'contentEvent');
      if (!contentMetadata) return;
      this._client.ggPM('loadMetadata', contentMetadata);
    }
  }

  this.heartbeat(contentAssetId, position, livestream);
};

/**
 * Video Playback Completed
 * Video Playback Interrupted
 *
 *
 * @api public
 */

NielsenDCR.prototype.videoPlaybackCompleted = NielsenDCR.prototype.videoPlaybackInterrupted = function(
  track
) {
  var self = this;
  clearInterval(this.heartbeatId);
<<<<<<< HEAD
  if (!this.isDCRStream) return;

=======
>>>>>>> a0188550
  var position = track.proxy('properties.position');
  var livestream = track.proxy('properties.livestream');

  if (livestream) position = getOffsetTime(position, self.options);

  this._client.ggPM('setPlayheadPosition', position);
  this._client.ggPM('end', position);

  // reset state because "Video Playback Completed/Interrupted" are "non-recoverable events"
  // e.g. they should always be followed by the start of a new video session with either
  // "Video Content Started" or "Video Ad Started" events
  this.currentPosition = 0;
  this.currentAssetId = null;
  this.isDCRStream = false;
  this.heartbeatId = null;
};

/**
 * Formats airdate property per Nielsen DCR spec.
 * Nielsen DCR requires dates to be in format YYYYMMDD HH:MI:SS
 *
 * @api private
 */

function formatAirdate(airdate) {
  var date;
  try {
    date = dateformat(airdate, 'yyyymmdd hh:MM:ss', true);
  } catch (e) {
    // do nothing with this error for now
  }
  return date;
}

/**
 * Falls back to check `properties.load_type` if
 * `integrationsOpts.ad_load_type` is falsy
 *
 * @api private
 */

function formatLoadType(integrationOpts, track, propertiesPath) {
  var loadType =
    find(integrationOpts, 'ad_load_type') ||
    track.proxy(propertiesPath + 'load_type') ||
    track.proxy(propertiesPath + 'loadType');
  // DCR is meant to track videos with ad `load_type` dynamic only
  // otherwise, we return `false` so we can easily early return in the calling method
  loadType = loadType === 'dynamic' ? '2' : false;
  return loadType;
}

/**
 * Transforms Segment timestamp into Unix date,
 * seconds since epoch, in UTC. This method also
 * handles offsets for livestreams, if applicable.
 *
 * @param {*} position Should be negative int representing livestream offset
 * @param {*} options Integration settings
 * @returns {Number} Unix timestamp in seconds
 *
 * @api private
 */

function getOffsetTime(position, options) {
  var date = Math.floor(Date.now() / 1000);
  if (!position || options.sendCurrentTimeLivestream) return date;

  try {
    if (typeof position !== 'number') {
      position = parseInt(position, 10); /* eslint-disable-line */
    }
  } catch (e) {
    // if we can't parse position into an Int for some reason, simply return
    // the current unix timestamp
    return date;
  }

  return date + position;
}<|MERGE_RESOLUTION|>--- conflicted
+++ resolved
@@ -471,11 +471,8 @@
 ) {
   var self = this;
   clearInterval(this.heartbeatId);
-<<<<<<< HEAD
-  if (!this.isDCRStream) return;
-
-=======
->>>>>>> a0188550
+  if (!this.isDCRStream) return;
+
   var position = track.proxy('properties.position');
   var livestream = track.proxy('properties.livestream');
 
