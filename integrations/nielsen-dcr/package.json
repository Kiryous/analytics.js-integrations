{
  "name": "@segment/analytics.js-integration-nielsen-dcr",
  "description": "The Nielsen DCR analytics.js integration.",
<<<<<<< HEAD
  "version": "2.0.0",
=======
  "version": "1.5.1",
>>>>>>> a0188550
  "keywords": [
    "analytics.js",
    "analytics.js-integration",
    "segment",
    "nielsen",
    "nielsen dcr"
  ],
  "main": "lib/index.js",
  "scripts": {
    "test": "karma start",
    "test:ci": "karma start karma.conf-ci.js"
  },
  "repository": {
    "type": "git",
    "url": "git+https://github.com/segmentio/analytics.js-integrations.git"
  },
  "author": "Segment",
  "license": "SEE LICENSE IN LICENSE",
  "bugs": {
    "url": "https://github.com/segmentio/analytics.js-integrations/issues"
  },
  "homepage": "https://github.com/segmentio/analytics.js-integrations/blob/master/integrations/nielsen-dcr#readme",
  "dependencies": {
    "@segment/analytics.js-integration": "^3.2.0",
    "dateformat": "3.0.0",
    "do-when": "^1.0.0",
    "obj-case": "^0.2.0",
    "reject": "0.0.1"
  },
  "devDependencies": {
    "@segment/analytics.js-core": "^3.8.2",
    "@segment/analytics.js-integration-tester": "^3.1.1",
    "@segment/clear-env": "^2.1.1",
    "browserify": "^16.2.3",
    "eslint": "^5.16.0",
    "karma": "^4.1.0",
    "karma-browserify": "^6.0.0",
    "karma-chrome-launcher": "^2.2.0",
    "karma-mocha": "^1.3.0",
    "karma-mocha-reporter": "^2.2.5",
    "karma-sauce-launcher": "^2.0.2",
    "karma-spec-reporter": "^0.0.32",
    "karma-summary-reporter": "^1.6.0",
    "mocha": "^6.1.4",
    "watchify": "^3.11.1"
  }
}<|MERGE_RESOLUTION|>--- conflicted
+++ resolved
@@ -1,11 +1,7 @@
 {
   "name": "@segment/analytics.js-integration-nielsen-dcr",
   "description": "The Nielsen DCR analytics.js integration.",
-<<<<<<< HEAD
-  "version": "2.0.0",
-=======
-  "version": "1.5.1",
->>>>>>> a0188550
+  "version": "2.0.1",
   "keywords": [
     "analytics.js",
     "analytics.js-integration",
